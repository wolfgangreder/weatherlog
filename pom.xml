--- conflicted
+++ resolved
@@ -17,13 +17,8 @@
     <liquibase.version>4.31.1</liquibase.version>
     <jakarta.version>10.0.0</jakarta.version>
     <microprofile.version>7.0</microprofile.version>
-<<<<<<< HEAD
-    <lombok.version>1.18.36</lombok.version>
     <poi.version>5.4.1</poi.version>
-=======
     <lombok.version>1.18.38</lombok.version>
-    <poi.version>5.4.0</poi.version>
->>>>>>> 1f025804
     <netbeans.version>RELEASE250</netbeans.version>
     <apache.commons.lang.version>3.17.0</apache.commons.lang.version>
   </properties>
